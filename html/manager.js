--- conflicted
+++ resolved
@@ -205,11 +205,7 @@
         let id = Math.random().toString();
         u.setAttribute('href', url);
         u.setAttribute('id', id);
-<<<<<<< HEAD
-        const o = u.port ? `${u.protocol}//${u.hostname}:${u.port}` : `${u.protocol}//${u.hostname}`;
-=======
         const o = u.port ? `${u.protocol}//${u.hostname}:${u.port}`: `${u.protocol}//${u.hostname}`;
->>>>>>> 7431301b
         u.remove();
         return o;
     };
